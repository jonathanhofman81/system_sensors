#!/usr/bin/env python3

import re
import time
import pytz
import psutil
import socket
import platform
import subprocess
import datetime as dt
import sys

# Only needed if using alternate method of obtaining CPU temperature (see commented out code for approach)
#from os import walk


rpi_power_disabled = True
try:
    from rpi_bad_power import new_under_voltage
    if new_under_voltage() is not None:
        # Only enable if import works and function returns a value
        rpi_power_disabled = False
except ImportError:
    pass

try:
    import apt
    apt_disabled = False
except ImportError:
    apt_disabled = True


try:
    import pySMART
    smartctl_disabled = False
except ImportError:
    smartctl_disabled = True

def static_vars(**kwargs):
    def decorate(func):
        for k in kwargs:
            setattr(func, k, kwargs[k])
        return func
    return decorate

# Get OS information
OS_DATA = {}
with open('/etc/os-release') as f:
    for line in f.readlines():
        row = line.strip().split("=")
        OS_DATA[row[0]] = row[1].strip('"')

old_net_data = psutil.net_io_counters()
previous_time = time.time() - 10
UTC = pytz.utc
DEFAULT_TIME_ZONE = None

if not rpi_power_disabled:
    _underVoltage = new_under_voltage()

def set_default_timezone(timezone):
    global DEFAULT_TIME_ZONE
    DEFAULT_TIME_ZONE = timezone

def write_message_to_console(message):
    print(message)
    sys.stdout.flush()

def as_local(dattim: dt.datetime) -> dt.datetime:
    global DEFAULT_TIME_ZONE
    """Convert a UTC datetime object to local time zone."""
    if dattim.tzinfo == DEFAULT_TIME_ZONE:
        return dattim
    if dattim.tzinfo is None:
        dattim = UTC.localize(dattim)

    return dattim.astimezone(DEFAULT_TIME_ZONE)

def utc_from_timestamp(timestamp: float) -> dt.datetime:
    """Return a UTC time from a timestamp."""
    return UTC.localize(dt.datetime.utcfromtimestamp(timestamp))

def get_last_boot():
    return str(as_local(utc_from_timestamp(psutil.boot_time())).isoformat())

def get_last_message():
    return str(as_local(utc_from_timestamp(time.time())).isoformat())


@static_vars(last_update_check=dt.datetime.min, available_updates=0)
def get_updates():
    #this is a time consuming function, check only once every hour
    now = dt.datetime.now()

    print(f"Update check: lastime: {get_updates.last_update_check}, now: {now}")
    if (now - get_updates.last_update_check) > dt.timedelta(hours=1):
        print(f"Update check: More than one hour passed since last check. Checking available updates....")
        get_updates.last_update_check = now

        # check amound of updates
        cache = apt.Cache()
        cache.open(None)
        cache.upgrade()
        get_updates.available_updates = cache.get_changes().__len__()

    return str(get_updates.available_updates)

# Temperature method depending on system distro
def get_temp():
    temp = 'Unknown'
    # Utilising psutil for temp reading on ARM arch
    try:
        temp = psutil.sensors_temperatures()['cpu_thermal'][0].current
    except:
        try:
            # Assumes that first entry is the CPU package, have not tested this on other systems except my NUC x86
            temp = psutil.sensors_temperatures()['coretemp'][0].current
        except Exception as e:
            print('Could not establish CPU temperature reading: ' + str(e))
            raise
    return round(temp, 1)

            # Option to use thermal_zone readings instead of psutil

            # base_dir = '/sys/class/thermal/'
            # zone_dir = ''
            # print('Could not cpu_thermal property. Checking thermal zone for x86 architecture')
            # for root, dir, files in walk(base_dir):
            #     for d in dir:
            #         if 'thermal_zone' in d:
            #             temp_type = str(subprocess.check_output(['cat', base_dir + d + '/type']).decode('UTF-8'))
            #             if 'x86' in temp_type:
            #                 zone_dir = d
            #                 break
            # temp = str(int(subprocess.check_output(['cat', base_dir + zone_dir + '/temp']).decode('UTF-8')) / 1000)


# Replaced with psutil method - does this not work fine?
def get_clock_speed():
<<<<<<< HEAD
    clock_speed = '';
    if 'rasp' in OS_DATA['ID']:
        reading = check_output(['vcgencmd', 'measure_clock','arm']).decode('UTF-8')
        clock_speed = str(int(re.findall('\d+', reading)[1]) / 1000000)
    else: # need linux system to test
        reading = check_output(['cat', '/sys/devices/system/cpu/cpu0/cpufreq/scaling_cur_freq']).decode('UTF-8')
        clock_speed = str(int(re.findall('\d+', reading)[0]) / 1000)
=======
    clock_speed = int(psutil.cpu_freq().current)
>>>>>>> 037f2841
    return clock_speed

def get_disk_usage(path):
    try:
        disk_percentage = str(psutil.disk_usage(path).percent)
        return disk_percentage
    except Exception as e:
        print('Error while trying to obtain disk usage from ' + str(path) + ' with exception: ' + str(e))
        return None # Changed to return None for handling exception at function call location

def get_memory_usage():
    return str(psutil.virtual_memory().percent)

def get_load(arg):
    return str(psutil.getloadavg()[arg])

def get_net_data(arg):
    global old_net_data
    global previous_time
    current_net_data = psutil.net_io_counters()
    current_time = time.time()
    if current_time == previous_time:
        current_time += 1
    net_data = (current_net_data[0] - old_net_data[0]) / (current_time - previous_time) * 8 / 1024
    net_data = (net_data, (current_net_data[1] - old_net_data[1]) / (current_time - previous_time) * 8 / 1024)
    previous_time = current_time
    old_net_data = current_net_data
    net_data = ['%.2f' % net_data[0], '%.2f' % net_data[1]]
    return net_data[arg]

def get_cpu_usage():
    return str(psutil.cpu_percent(interval=None))

def get_swap_usage():
    return str(psutil.swap_memory().percent)

def get_wifi_strength():  # subprocess.check_output(['/proc/net/wireless', 'grep wlan0'])
    wifi_strength_value = subprocess.check_output(
                              [
                                  'bash',
                                  '-c',
                                  'cat /proc/net/wireless | grep wlan0: | awk \'{print int($4)}\'',
                              ]
                          ).decode('utf-8').rstrip()
    if not wifi_strength_value:
        wifi_strength_value = '0'
    return (wifi_strength_value)

def get_wifi_ssid():
    try:
        ssid = subprocess.check_output(
                                  [
                                      'bash',
                                      '-c',
                                      '/usr/sbin/iwgetid -r',
                                  ]
                              ).decode('utf-8').rstrip()
    except subprocess.CalledProcessError:
        ssid = 'UNKNOWN'
    if not ssid:
        ssid = 'UNKNOWN'
    return (ssid)

def get_rpi_power_status():
    return _underVoltage.get()

def get_hostname():
    return socket.gethostname()

def get_host_ip():
    try:
        sock = socket.socket(socket.AF_INET, socket.SOCK_DGRAM)
        sock.connect(('8.8.8.8', 80))
        return sock.getsockname()[0]
    except socket.error:
        try:
            return socket.gethostbyname(socket.gethostname())
        except socket.gaierror:
            return '127.0.0.1'
    finally:
        sock.close()

def get_host_os():
    try:
        return OS_DATA['PRETTY_NAME']
    except:
        return 'Unknown'

def get_host_arch():
    try:
        return platform.machine()
    except:
        return 'Unknown'

<<<<<<< HEAD
def get_hdd_temp(path):
    print(f"hdd temp path: '{path}'")
    sd = pySMART.Device(path)
    if sd.attributes[190] is not None:
        return str(sd.attributes[190].raw)
    elif sd.attributes[194] is not None:
        return str(sd.attributes[194].raw)
    return "not available"

def get_hdd_tbw(path):
    print(f"hdd tbw path: '{path}'")
    sd = pySMART.Device(path)
    if sd.attributes[241] is not None:
        return str(round(int(sd.attributes[241].raw) * 512 / 1024 /1024 / 1024))
    return "not available"
=======
# Builds an external drive entry to fix incorrect usage reporting
def external_drive_base(drive, drive_path) -> dict:
    return {
        'name': f'Disk Use {drive}',
        'unit': '%',
        'icon': 'harddisk',
        'sensor_type': 'sensor',
        'function': lambda: get_disk_usage(f'{drive_path}')
        }
>>>>>>> 037f2841

sensors = {
          'temperature': 
                {'name':'Temperature',
                 'class': 'temperature',
                 'unit': '°C',
                 'icon': 'thermometer',
                 'sensor_type': 'sensor',
                 'function': get_temp},
          'clock_speed':
                {'name':'Clock Speed',
                 'unit': 'MHz',
                 'sensor_type': 'sensor',
                 'function': get_clock_speed},
          'disk_use':
                {'name':'Disk Use',
                 'unit': '%',
                 'icon': 'micro-sd',
                 'sensor_type': 'sensor',
                 'function': lambda: get_disk_usage('/')},
          'memory_use':
                {'name':'Memory Use',
                 'unit': '%',
                 'icon': 'memory',
                 'sensor_type': 'sensor',
                 'function': get_memory_usage},
          'cpu_usage':
                {'name':'CPU Usage',
                 'unit': '%',
                 'icon': 'memory',
                 'sensor_type': 'sensor',
                 'function': get_cpu_usage},
          'load_1m':
                {'name': 'Load 1m',
                 'unit': u"\u200B", # dummy unit (zero whitespace) to display graph
                 'icon': 'cpu-64-bit',
                 'sensor_type': 'sensor',
                 'function': lambda: get_load(0)},
          'load_5m':
                {'name': 'Load 5m',
                 'unit': u"\u200B", # dummy unit (zero whitespace) to display graph
                 'icon': 'cpu-64-bit',
                 'sensor_type': 'sensor',
                 'function': lambda: get_load(1)},
          'load_15m':
                {'name': 'Load 15m',
                 'unit': u"\u200B", # dummy unit (zero whitespace) to display graph
                 'icon': 'cpu-64-bit',
                 'sensor_type': 'sensor',
                 'function': lambda: get_load(2)},
          'net_tx':
                {'name': 'Network Upload',
                 'unit': 'Kbps',
                 'icon': 'server-network',
                 'sensor_type': 'sensor',
                 'function': lambda: get_net_data(0)},
          'net_rx':
                {'name': 'Network Download',
                 'unit': 'Kbps',
                 'icon': 'server-network',
                 'sensor_type': 'sensor',
                 'function': lambda: get_net_data(1)},
          'swap_usage':
                {'name':'Swap Usage',
                 'unit': '%',
                 'icon': 'harddisk',
                 'sensor_type': 'sensor',
                 'function': get_swap_usage},
          'power_status':
                {'name': 'Under Voltage',
                 'class': 'problem',
                 'sensor_type': 'binary_sensor',
                 'function': get_rpi_power_status},
          'last_boot':
                {'name': 'Last Boot',
                 'class': 'timestamp',
                 'icon': 'clock',
                 'sensor_type': 'sensor',
                 'function': get_last_boot},
          'hostname':
                {'name': 'Hostname',
                 'icon': 'card-account-details',
                 'sensor_type': 'sensor',
                 'function': get_hostname},
          'host_ip':
                {'name': 'Host IP',
                 'icon': 'lan',
                 'sensor_type': 'sensor',
                 'function': get_host_ip},
          'host_os':
                {'name': 'Host OS',
                 'icon': 'linux',
                 'sensor_type': 'sensor',
                 'function': get_host_os},
          'host_arch':
                {'name': 'Host Architecture',
                 'icon': 'chip',
                 'sensor_type': 'sensor',
                 'function': get_host_arch},
          'last_message':
                {'name': 'Last Message',
                 'class': 'timestamp',
                 'icon': 'clock-check',
                 'sensor_type': 'sensor',
                 'function': get_last_message},
          'updates': 
                {'name':'Updates',
                 'icon': 'cellphone-arrow-down',
                 'sensor_type': 'sensor',
                 'function': get_updates},
          'wifi_strength': 
                {'class': 'signal_strength',
                 'name':'Wifi Strength',
                 'unit': 'dBm',
                 'icon': 'wifi',
                 'sensor_type': 'sensor',
                 'function': get_wifi_strength},
          'wifi_ssid': 
                {'class': 'signal_strength',
                 'name':'Wifi SSID',
                 'icon': 'wifi',
                 'sensor_type': 'sensor',
                 'function': get_wifi_ssid},
}<|MERGE_RESOLUTION|>--- conflicted
+++ resolved
@@ -92,7 +92,7 @@
     #this is a time consuming function, check only once every hour
     now = dt.datetime.now()
 
-    print(f"Update check: lastime: {get_updates.last_update_check}, now: {now}")
+    #print(f"Update check: lastime: {get_updates.last_update_check}, now: {now}")
     if (now - get_updates.last_update_check) > dt.timedelta(hours=1):
         print(f"Update check: More than one hour passed since last check. Checking available updates....")
         get_updates.last_update_check = now
@@ -137,17 +137,7 @@
 
 # Replaced with psutil method - does this not work fine?
 def get_clock_speed():
-<<<<<<< HEAD
-    clock_speed = '';
-    if 'rasp' in OS_DATA['ID']:
-        reading = check_output(['vcgencmd', 'measure_clock','arm']).decode('UTF-8')
-        clock_speed = str(int(re.findall('\d+', reading)[1]) / 1000000)
-    else: # need linux system to test
-        reading = check_output(['cat', '/sys/devices/system/cpu/cpu0/cpufreq/scaling_cur_freq']).decode('UTF-8')
-        clock_speed = str(int(re.findall('\d+', reading)[0]) / 1000)
-=======
     clock_speed = int(psutil.cpu_freq().current)
->>>>>>> 037f2841
     return clock_speed
 
 def get_disk_usage(path):
@@ -242,23 +232,6 @@
     except:
         return 'Unknown'
 
-<<<<<<< HEAD
-def get_hdd_temp(path):
-    print(f"hdd temp path: '{path}'")
-    sd = pySMART.Device(path)
-    if sd.attributes[190] is not None:
-        return str(sd.attributes[190].raw)
-    elif sd.attributes[194] is not None:
-        return str(sd.attributes[194].raw)
-    return "not available"
-
-def get_hdd_tbw(path):
-    print(f"hdd tbw path: '{path}'")
-    sd = pySMART.Device(path)
-    if sd.attributes[241] is not None:
-        return str(round(int(sd.attributes[241].raw) * 512 / 1024 /1024 / 1024))
-    return "not available"
-=======
 # Builds an external drive entry to fix incorrect usage reporting
 def external_drive_base(drive, drive_path) -> dict:
     return {
@@ -268,7 +241,39 @@
         'sensor_type': 'sensor',
         'function': lambda: get_disk_usage(f'{drive_path}')
         }
->>>>>>> 037f2841
+
+def smartctl_disk_temp_config(disk, disk_path) -> dict:
+    return {
+        'name': f'disk temperature {disk}',
+        'class': 'temperature',
+        'unit': '°C',
+        'icon': 'thermometer',
+        'sensor_type': 'sensor',
+        'function': lambda: get_disk_temp(f'{disk_path}')
+        }
+
+def smartctl_disk_tbw_config(disk, disk_path) -> dict:
+    return {
+        'name': f'TBW {disk}',
+        'unit': 'GiB',
+        'icon': 'harddisk',
+        'sensor_type': 'sensor',
+        'function': lambda: get_disk_tbw(f'{disk_path}')
+    }
+
+def get_disk_temp(path):
+    sd = pySMART.Device(path)
+    if sd.attributes[190] is not None:
+        return str(sd.attributes[190].raw)
+    elif sd.attributes[194] is not None:
+        return str(sd.attributes[194].raw)
+    return None
+
+def get_disk_tbw(path):
+    sd = pySMART.Device(path)
+    if sd.attributes[241] is not None:
+        return str(round(int(sd.attributes[241].raw) * 512 / 1024 /1024 / 1024))
+    return None
 
 sensors = {
           'temperature': 

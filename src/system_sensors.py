#!/usr/bin/env python3

from os import error, path
import sys
import time
import yaml
import signal
import pathlib
import argparse
import threading
import paho.mqtt.client as mqtt
import traceback

from sensors import * 


mqttClient = None
<<<<<<< HEAD
deviceName = None
=======
global poll_interval
devicename = None
>>>>>>> 037f2841
settings = {}
external_drives = []

class ProgramKilled(Exception):
    pass

def signal_handler(signum, frame):
    raise ProgramKilled

class Job(threading.Thread):
    def __init__(self, interval, execute, *args, **kwargs):
        threading.Thread.__init__(self)
        self.daemon = False
        self.stopped = threading.Event()
        self.interval = float(interval.total_seconds())
        self.execute = execute
        self.args = args
        self.kwargs = kwargs
        print(f"wait interval: {self.interval} seconds")

    def stop(self):
        self.stopped.set()
        self.join()

    def run(self):
        while True:
            self.execute(*self.args, **self.kwargs)
            if self.stopped.wait(self.interval):
                break



def update_sensors():
    payload_str = f'{{'
    for sensor, attr in sensors.items():
<<<<<<< HEAD
        if settings['sensors'].get(sensor, True) == False:
            continue
        try:
            payload_str += f'"{sensor}": "{attr["function"]()}",'
        except:
            traceback.print_exc()
            continue
=======
        # Skip sensors that have been disabled or are missing
        if sensor in external_drives or (settings['sensors'][sensor] is not None and settings['sensors'][sensor] == True):
            payload_str += f'"{sensor}": "{attr["function"]()}",'
>>>>>>> 037f2841
    payload_str = payload_str[:-1]
    payload_str += f'}}'
    mqttClient.publish(
        topic=f'system-sensors/{attr["sensor_type"]}/{devicename}/state',
        payload=payload_str,
        qos=1,
        retain=False,
    )

<<<<<<< HEAD
def remove_old_topics():
    for sensor, attr in sensors.items():
        print("sensor: ", sensor, attr)
        print(f'homeassistant/{attr["sensor_type"]}/{deviceName}/{sensor}/config')
        mqttClient.publish(
            topic=f'homeassistant/{attr["sensor_type"]}/{deviceName}/{sensor}/config',
            payload='',
            qos=1,
            retain=False,
        )
=======
>>>>>>> 037f2841

def send_config_message(mqttClient):

    write_message_to_console('Sending config message to host...')     

    for sensor, attr in sensors.items():
<<<<<<< HEAD
        if settings['sensors'].get(sensor, True) == False:
            continue
        mqttClient.publish(
            topic=f'homeassistant/sensor/{deviceName}/{sensor}/config',
            payload = (f'{{'
                    + (f'"device_class":"{attr["class"]}",' if 'class' in attr else '')
                    + f'"name":"{deviceNameDisplay} {attr["name"]}",'
                    + f'"state_topic":"system-sensors/sensor/{deviceName}/state",'
                    + (f'"unit_of_measurement":"{attr["unit"]}",' if 'unit' in attr else '')
                    + f'"value_template":"{{{{value_json.{sensor}}}}}",'
                    + f'"unique_id":"{deviceName}_sensor_{sensor}",'
                    + f'"availability_topic":"system-sensors/sensor/{deviceName}/availability",'
                    + f'"device":{{"identifiers":["{deviceName}_sensor"],'
                    + f'"name":"{deviceNameDisplay} Sensors","model":"{deviceNameDisplay}", "manufacturer":"SystemSensors"}}'
                    + (f',"icon":"mdi:{attr["icon"]}"' if 'icon' in attr else '')
                    + f'}}'
                    ),
            qos=1,
            retain=True,
        )

    mqttClient.publish(f'system-sensors/sensor/{deviceName}/availability', 'online', retain=True)
=======
        try:
            # Added check in case sensor is an external drive, which is nested in the config
            if sensor in external_drives or settings['sensors'][sensor]:
                mqttClient.publish(
                    topic=f'homeassistant/{attr["sensor_type"]}/{devicename}/{sensor}/config',
                    payload = (f'{{'
                            + (f'"device_class":"{attr["class"]}",' if 'class' in attr else '')
                            + f'"name":"{deviceNameDisplay} {attr["name"]}",'
                            + f'"state_topic":"system-sensors/sensor/{devicename}/state",'
                            + (f'"unit_of_measurement":"{attr["unit"]}",' if 'unit' in attr else '')
                            + f'"value_template":"{{{{value_json.{sensor}}}}}",'
                            + f'"unique_id":"{devicename}_sensor_{sensor}",'
                            + f'"availability_topic":"system-sensors/sensor/{devicename}/availability",'
                            + f'"device":{{"identifiers":["{devicename}_sensor"],'
                            + f'"name":"{deviceNameDisplay} Sensors","model":"RPI {deviceNameDisplay}", "manufacturer":"RPI"}}'
                            + (f',"icon":"mdi:{attr["icon"]}"' if 'icon' in attr else '')
                            + f'}}'
                            ),
                    qos=1,
                    retain=True,
                )
        except Exception as e:
            write_message_to_console('An error was produced while processing ' + str(sensor) + ' with exception: ' + str(e))
            print(str(settings))
            raise

    mqttClient.publish(f'system-sensors/sensor/{devicename}/availability', 'online', retain=True)
>>>>>>> 037f2841

def _parser():
    """Generate argument parser"""
    parser = argparse.ArgumentParser()
    parser.add_argument('settings', help='path to the settings file')   
    return parser

def set_defaults(settings):
<<<<<<< HEAD
    DEFAULT_TIME_ZONE = pytz.timezone(settings['timezone'])
    if 'update_interval' not in settings:
        settings['update_interval'] = 60
=======
    global poll_interval
    set_default_timezone(pytz.timezone(settings['timezone']))
    poll_interval = settings['update_interval'] if 'update_interval' in settings else 60
>>>>>>> 037f2841
    if 'port' not in settings['mqtt']:
        settings['mqtt']['port'] = 1883
    if 'sensors' not in settings:
        settings['sensors'] = {}
    for sensor in sensors:
        if sensor not in settings['sensors']:
            settings['sensors'][sensor] = True
    if 'external_drives' not in settings['sensors'] or settings['sensors']['external_drives'] is None:
        settings['sensors']['external_drives'] = {}

    # 'settings' argument is local, so needs to be returned to overwrite the one in the main function
    return settings

def check_settings(settings):
    values_to_check = ['mqtt', 'timezone', 'devicename', 'client_id']
    for value in values_to_check:
        if value not in settings:
            write_message_to_console(value + ' not defined in settings.yaml! Please check the documentation')
            sys.exit()
    if 'hostname' not in settings['mqtt']:
        write_message_to_console('hostname not defined in settings.yaml! Please check the documentation')
        sys.exit()
    if 'user' in settings['mqtt'] and 'password' not in settings['mqtt']:
        write_message_to_console('password not defined in settings.yaml! Please check the documentation')
        sys.exit()
    if 'power_status' in settings['sensors'] and rpi_power_disabled:
        write_message_to_console('Unable to import rpi_bad_power library, or is incompatible on host architecture. Power supply info will not be shown.')
        settings['sensors']['power_status'] = False
    if 'updates' in settings['sensors'] and apt_disabled:
        write_message_to_console('Unable to import apt package. Available updates will not be shown.')
        settings['sensors']['updates'] = False
    if 'smartctl' in settings['sensors'] and smartctl_disabled:
        write_message_to_console('Unable to import smartctl package. SMART monitoring will be disabled.')
        settings['sensors']['smartctl'] = False
    if 'power_integer_state' in settings:
        write_message_to_console('power_integer_state is deprecated please remove this option power state is now a binary_sensor!')

def add_drives():
<<<<<<< HEAD
    for drive in settings['sensors']['external_drives']:
        # check if drives exist?
        sensors[f'disk_use_{drive.lower()}'] = {
                     'name': f'Disk Use {drive}',
                     'unit': '%',
                     'icon': 'harddisk',
                     'sensor_type': 'sensor',
                     'function': lambda path=settings['sensors']['external_drives'][drive]: get_disk_usage(path)
                     }
=======
    drives = settings['sensors']['external_drives']
    if drives is not None:
        for drive in drives:
            drive_path = settings['sensors']['external_drives'][drive]
            usage = get_disk_usage(drive_path)
            if usage:
                sensors[f'disk_use_{drive.lower()}'] = external_drive_base(drive, drives[drive])
                # Add drive to list with formatted name, for when checking sensors against settings items
                external_drives.append(f'disk_use_{drive.lower()}')
            else:
                # Skip drives not found. Could be worth sending "not mounted" as the value if users want to track mount status.
                print(drive + ' is not mounted to host. Check config or host drive mount settings.')
>>>>>>> 037f2841

def add_smartctl():
    for hdd in settings['sensors']['smartctl']:
        sensors[f'hdd_temp_{hdd.lower()}'] = {
                 'name': f'disk temperature {hdd}',
                 'class': 'temperature',
                 'unit': '°C',
                 'icon': 'thermometer',
                 'sensor_type': 'sensor',
                 'function': lambda devicepath=settings['sensors']['smartctl'][hdd]: get_hdd_temp(devicepath),
                 }
        sensors[f'TBW_{hdd.lower()}'] = {
                 'name': f'TBW {hdd}',
                 'unit': 'GiB',
                 'icon': 'harddisk',
                 'sensor_type': 'sensor',
                 'function': lambda devicepath=settings['sensors']['smartctl'][hdd]: get_hdd_tbw(devicepath),
                 }

def on_connect(client, userdata, flags, rc):
    if rc == 0:
        write_message_to_console('Connected to broker')
        client.subscribe('hass/status')
        mqttClient.publish(f'system-sensors/sensor/{devicename}/availability', 'online', retain=True)
    elif rc == 5:
        write_message_to_console('Authentication failed.\n Exiting.')
        sys.exit()
    else:
        write_message_to_console('Connection failed')

def on_message(client, userdata, message):
    print (f'Message received: {message.payload.decode()}'  )
    if(message.payload.decode() == 'online'):
        send_config_message(client)


if __name__ == '__main__':
    try:
        args = _parser().parse_args()
        settings_file = args.settings
    except:
        write_message_to_console('Attempting to find settings file in same folder as ' + str(__file__))
        default_settings_path = str(pathlib.Path(__file__).parent.resolve()) + '/settings.yaml'
        if path.isfile(default_settings_path):
            write_message_to_console('Settings file found, attempting to continue...')
            settings_file = default_settings_path
        else:
            write_message_to_console('Could not find settings.yaml. Please check the documentation')
            exit()

    with open(settings_file) as f:
        settings = yaml.safe_load(f)

    # Make settings file keys all lowercase
    settings = {k.lower(): v for k,v in settings.items()}
    # Prep settings with defaults if keys missing
    settings = set_defaults(settings)
    # Check for settings that will prevent the script from communicating with MQTT broker or break the script
    check_settings(settings)
    
    add_drives()
    add_smartctl()

    devicename = settings['devicename'].replace(' ', '').lower()
    deviceNameDisplay = settings['devicename']

    mqttClient = mqtt.Client(client_id=settings['client_id'])
    mqttClient.on_connect = on_connect                      #attach function to callback
    mqttClient.on_message = on_message
    mqttClient.will_set(f'system-sensors/sensor/{devicename}/availability', 'offline', retain=True)
    if 'user' in settings['mqtt']:
        mqttClient.username_pw_set(
            settings['mqtt']['user'], settings['mqtt']['password']
        )
    
    signal.signal(signal.SIGTERM, signal_handler)
    signal.signal(signal.SIGINT, signal_handler)
    
    while True:
        try:
            mqttClient.connect(settings['mqtt']['hostname'], settings['mqtt']['port'])
            break
        except ConnectionRefusedError:
            # sleep for 2 minutes if broker is unavailable and retry. 
            # Make this value configurable?
            # this feels like a dirty hack. Is there some other way to do this?
            time.sleep(120)
        except OSError:
            # sleep for 10 minutes if broker is not reachable, i.e. network is down 
            # Make this value configurable?
            # this feels like a dirty hack. Is there some other way to do this?
            time.sleep(600)
    try:
        send_config_message(mqttClient)
    except Exception as e:
<<<<<<< HEAD
        write_message_to_console('something whent wrong') # say what went wrong
        raise e
    job = Job(interval=dt.timedelta(seconds=settings['update_interval']), execute=update_sensors)
=======
        write_message_to_console('Error while attempting to send config to MQTT host: ' + str(e))
        exit()
    try:    
        update_sensors()
    except Exception as e:
        write_message_to_console('Error while attempting to perform inital sensor update: ' + str(e))
        exit()

    job = Job(interval=dt.timedelta(seconds=poll_interval), execute=update_sensors)
>>>>>>> 037f2841
    job.start()

    mqttClient.loop_start()

    while True:
        try:
            sys.stdout.flush()
            time.sleep(1)
        except ProgramKilled:
            write_message_to_console('Program killed: running cleanup code')
            mqttClient.publish(f'system-sensors/sensor/{devicename}/availability', 'offline', retain=True)
            mqttClient.disconnect()
            mqttClient.loop_stop()
            sys.stdout.flush()
            job.stop()
            break<|MERGE_RESOLUTION|>--- conflicted
+++ resolved
@@ -15,14 +15,11 @@
 
 
 mqttClient = None
-<<<<<<< HEAD
-deviceName = None
-=======
 global poll_interval
 devicename = None
->>>>>>> 037f2841
 settings = {}
 external_drives = []
+smartctl_disks = []
 
 class ProgramKilled(Exception):
     pass
@@ -56,19 +53,13 @@
 def update_sensors():
     payload_str = f'{{'
     for sensor, attr in sensors.items():
-<<<<<<< HEAD
-        if settings['sensors'].get(sensor, True) == False:
-            continue
-        try:
-            payload_str += f'"{sensor}": "{attr["function"]()}",'
-        except:
-            traceback.print_exc()
-            continue
-=======
         # Skip sensors that have been disabled or are missing
-        if sensor in external_drives or (settings['sensors'][sensor] is not None and settings['sensors'][sensor] == True):
-            payload_str += f'"{sensor}": "{attr["function"]()}",'
->>>>>>> 037f2841
+        if sensor in external_drives or sensor in smartctl_disks or (settings['sensors'][sensor] is not None and settings['sensors'][sensor] == True):
+            try:
+                payload_str += f'"{sensor}": "{attr["function"]()}",'
+            except:
+                traceback.print_exc()
+                continue
     payload_str = payload_str[:-1]
     payload_str += f'}}'
     mqttClient.publish(
@@ -78,7 +69,6 @@
         retain=False,
     )
 
-<<<<<<< HEAD
 def remove_old_topics():
     for sensor, attr in sensors.items():
         print("sensor: ", sensor, attr)
@@ -89,41 +79,15 @@
             qos=1,
             retain=False,
         )
-=======
->>>>>>> 037f2841
 
 def send_config_message(mqttClient):
 
     write_message_to_console('Sending config message to host...')     
 
     for sensor, attr in sensors.items():
-<<<<<<< HEAD
-        if settings['sensors'].get(sensor, True) == False:
-            continue
-        mqttClient.publish(
-            topic=f'homeassistant/sensor/{deviceName}/{sensor}/config',
-            payload = (f'{{'
-                    + (f'"device_class":"{attr["class"]}",' if 'class' in attr else '')
-                    + f'"name":"{deviceNameDisplay} {attr["name"]}",'
-                    + f'"state_topic":"system-sensors/sensor/{deviceName}/state",'
-                    + (f'"unit_of_measurement":"{attr["unit"]}",' if 'unit' in attr else '')
-                    + f'"value_template":"{{{{value_json.{sensor}}}}}",'
-                    + f'"unique_id":"{deviceName}_sensor_{sensor}",'
-                    + f'"availability_topic":"system-sensors/sensor/{deviceName}/availability",'
-                    + f'"device":{{"identifiers":["{deviceName}_sensor"],'
-                    + f'"name":"{deviceNameDisplay} Sensors","model":"{deviceNameDisplay}", "manufacturer":"SystemSensors"}}'
-                    + (f',"icon":"mdi:{attr["icon"]}"' if 'icon' in attr else '')
-                    + f'}}'
-                    ),
-            qos=1,
-            retain=True,
-        )
-
-    mqttClient.publish(f'system-sensors/sensor/{deviceName}/availability', 'online', retain=True)
-=======
         try:
             # Added check in case sensor is an external drive, which is nested in the config
-            if sensor in external_drives or settings['sensors'][sensor]:
+            if sensor in external_drives or sensor in smartctl_disks or settings['sensors'][sensor]:
                 mqttClient.publish(
                     topic=f'homeassistant/{attr["sensor_type"]}/{devicename}/{sensor}/config',
                     payload = (f'{{'
@@ -135,7 +99,7 @@
                             + f'"unique_id":"{devicename}_sensor_{sensor}",'
                             + f'"availability_topic":"system-sensors/sensor/{devicename}/availability",'
                             + f'"device":{{"identifiers":["{devicename}_sensor"],'
-                            + f'"name":"{deviceNameDisplay} Sensors","model":"RPI {deviceNameDisplay}", "manufacturer":"RPI"}}'
+                            + f'"name":"{deviceNameDisplay} Sensors","model":"SystemSensors {deviceNameDisplay}", "manufacturer":"SystemSensors"}}'
                             + (f',"icon":"mdi:{attr["icon"]}"' if 'icon' in attr else '')
                             + f'}}'
                             ),
@@ -145,10 +109,10 @@
         except Exception as e:
             write_message_to_console('An error was produced while processing ' + str(sensor) + ' with exception: ' + str(e))
             print(str(settings))
+            traceback.print_exc()
             raise
 
     mqttClient.publish(f'system-sensors/sensor/{devicename}/availability', 'online', retain=True)
->>>>>>> 037f2841
 
 def _parser():
     """Generate argument parser"""
@@ -157,15 +121,9 @@
     return parser
 
 def set_defaults(settings):
-<<<<<<< HEAD
-    DEFAULT_TIME_ZONE = pytz.timezone(settings['timezone'])
-    if 'update_interval' not in settings:
-        settings['update_interval'] = 60
-=======
     global poll_interval
     set_default_timezone(pytz.timezone(settings['timezone']))
     poll_interval = settings['update_interval'] if 'update_interval' in settings else 60
->>>>>>> 037f2841
     if 'port' not in settings['mqtt']:
         settings['mqtt']['port'] = 1883
     if 'sensors' not in settings:
@@ -175,6 +133,8 @@
             settings['sensors'][sensor] = True
     if 'external_drives' not in settings['sensors'] or settings['sensors']['external_drives'] is None:
         settings['sensors']['external_drives'] = {}
+    if 'smartctl_disks' not in settings['sensors'] or settings['sensors']['smartctl_disks'] is None:
+        settings['sensors']['smartctl_disks'] = {}
 
     # 'settings' argument is local, so needs to be returned to overwrite the one in the main function
     return settings
@@ -204,17 +164,6 @@
         write_message_to_console('power_integer_state is deprecated please remove this option power state is now a binary_sensor!')
 
 def add_drives():
-<<<<<<< HEAD
-    for drive in settings['sensors']['external_drives']:
-        # check if drives exist?
-        sensors[f'disk_use_{drive.lower()}'] = {
-                     'name': f'Disk Use {drive}',
-                     'unit': '%',
-                     'icon': 'harddisk',
-                     'sensor_type': 'sensor',
-                     'function': lambda path=settings['sensors']['external_drives'][drive]: get_disk_usage(path)
-                     }
-=======
     drives = settings['sensors']['external_drives']
     if drives is not None:
         for drive in drives:
@@ -227,25 +176,20 @@
             else:
                 # Skip drives not found. Could be worth sending "not mounted" as the value if users want to track mount status.
                 print(drive + ' is not mounted to host. Check config or host drive mount settings.')
->>>>>>> 037f2841
-
-def add_smartctl():
-    for hdd in settings['sensors']['smartctl']:
-        sensors[f'hdd_temp_{hdd.lower()}'] = {
-                 'name': f'disk temperature {hdd}',
-                 'class': 'temperature',
-                 'unit': '°C',
-                 'icon': 'thermometer',
-                 'sensor_type': 'sensor',
-                 'function': lambda devicepath=settings['sensors']['smartctl'][hdd]: get_hdd_temp(devicepath),
-                 }
-        sensors[f'TBW_{hdd.lower()}'] = {
-                 'name': f'TBW {hdd}',
-                 'unit': 'GiB',
-                 'icon': 'harddisk',
-                 'sensor_type': 'sensor',
-                 'function': lambda devicepath=settings['sensors']['smartctl'][hdd]: get_hdd_tbw(devicepath),
-                 }
+
+def add_smartctl_disks():
+    disks = settings['sensors']['smartctl_disks']
+    if disks is not None:
+        for disk in disks:
+            disk_path = settings['sensors']['smartctl_disks'][disk]
+            drive_temperature = get_disk_temp(disk_path)
+            if drive_temperature:
+                sensors[f'disk_temp_{disk.lower()}'] = smartctl_disk_temp_config(disk, disk_path)
+                smartctl_disks.append(f'disk_temp_{disk.lower()}')
+            disk_tbw = get_disk_tbw(disk_path)
+            if disk_tbw:
+                sensors[f'disk_tbw_{disk.lower()}'] = smartctl_disk_tbw_config(disk, disk_path)
+                smartctl_disks.append(f'disk_tbw_{disk.lower()}')
 
 def on_connect(client, userdata, flags, rc):
     if rc == 0:
@@ -289,7 +233,7 @@
     check_settings(settings)
     
     add_drives()
-    add_smartctl()
+    add_smartctl_disks()
 
     devicename = settings['devicename'].replace(' ', '').lower()
     deviceNameDisplay = settings['devicename']
@@ -323,11 +267,6 @@
     try:
         send_config_message(mqttClient)
     except Exception as e:
-<<<<<<< HEAD
-        write_message_to_console('something whent wrong') # say what went wrong
-        raise e
-    job = Job(interval=dt.timedelta(seconds=settings['update_interval']), execute=update_sensors)
-=======
         write_message_to_console('Error while attempting to send config to MQTT host: ' + str(e))
         exit()
     try:    
@@ -337,7 +276,6 @@
         exit()
 
     job = Job(interval=dt.timedelta(seconds=poll_interval), execute=update_sensors)
->>>>>>> 037f2841
     job.start()
 
     mqttClient.loop_start()
